--- conflicted
+++ resolved
@@ -88,52 +88,6 @@
 district_stats = pm25.get_pm25_stats("india_districts.geojson", 2023, 11, group_by="state_name,district_name")
 ```
 
-<<<<<<< HEAD
-## API Reference
-
-### AQIClient
-
-#### Methods
-- `get_state_list()`: Get all available states
-- `get_city_list(state)`: Get city list in a state
-- `get_station_list(city)`: Get station list in a city
-- `download_past_year_AQI_data_cityLevel(city, year, save_location)`: Get AQI data at the city level
-- `download_past_year_AQI_data_stationLevel(station_id, year, save_location)`: Get AQI data at the station level
-
-### LiveAQIClient
-
-#### Methods
-- `get_system_location()`: Retrieve the system's approximate latitude and longitude using IP-based geolocation
-- `get_nearest_station(coords=None)`: Get the nearest air quality monitoring station based on given coordinates or system location
-- `get_live_aqi_data(station_id=None, coords=None, date=None, hour=None)`: Get live air quality parameters for a given station or coordinates and date/time
-
-### PM25Client
-
-#### Methods
-- `get_pm25_stats(geojson_file, year, month)`: Get PM2.5 data for a given geographic area combined
-- `get_pm25_stats_by_polygon(geojson_file, year, month, id_field)`: Get PM2.5 data for all sub-polygons inside a GeoJSON file
-
-## 📓 Jupyter Notebooks
-
-Interactive Jupyter notebooks with detailed examples are available in the `notebooks/` directory:
-
-1. **Getting Started** - Introduction to cpcbfetch basics
-2. **Historical Data Analysis** - Analyze AQI trends over time
-3. **Live Monitoring** - Real-time air quality monitoring
-4. **PM2.5 Regional Analysis** - Geographic analysis using GeoJSON
-
-To use the notebooks:
-
-```bash
-pip install cpcbfetch[notebooks]
-cd notebooks
-jupyter notebook
-```
-
-See [notebooks/README.md](notebooks/README.md) for more details.
-
-=======
->>>>>>> 7c33f2b1
 ## Contributing
 
 Contributions are welcome! Please feel free to submit a pull request.
